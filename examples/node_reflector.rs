use futures::{pin_mut, TryStreamExt};
use k8s_openapi::api::core::v1::Node;
use kube::{
    api::{Api, ListParams, ResourceExt},
    runtime::{predicates, reflector, watcher, WatchStreamExt},
    Client,
};
use tracing::*;

#[tokio::main]
async fn main() -> anyhow::Result<()> {
    tracing_subscriber::fmt::init();
    let client = Client::try_default().await?;

    let nodes: Api<Node> = Api::all(client.clone());
    let lp = ListParams::default()
        .labels("kubernetes.io/arch=amd64") // filter instances by label
        .timeout(10); // short watch timeout in this example

    let (reader, writer) = reflector::store::<Node>();

    // Periodically read our state in the background
    tokio::spawn(async move {
        loop {
            let nodes = reader.state().iter().map(|r| r.name_any()).collect::<Vec<_>>();
            info!("Current {} nodes: {:?}", nodes.len(), nodes);
            tokio::time::sleep(std::time::Duration::from_secs(10)).await;
        }
    });

    // Drain and log applied events from the reflector
<<<<<<< HEAD
    let rf = reflector(writer, watcher(nodes, lp))
        .applied_objects()
        .predicate_filter(predicates::labels);
    pin_mut!(rf);
    while let Some(node) = rf.try_next().await? {
        info!("saw node {} with hitherto unseen labels", node.name());
=======
    let mut rfa = rf.applied_objects().boxed();
    while let Some(event) = rfa.try_next().await? {
        info!("saw {}", event.name_any());
>>>>>>> 050bf9d2
    }

    Ok(())
}<|MERGE_RESOLUTION|>--- conflicted
+++ resolved
@@ -29,18 +29,12 @@
     });
 
     // Drain and log applied events from the reflector
-<<<<<<< HEAD
     let rf = reflector(writer, watcher(nodes, lp))
         .applied_objects()
         .predicate_filter(predicates::labels);
     pin_mut!(rf);
     while let Some(node) = rf.try_next().await? {
-        info!("saw node {} with hitherto unseen labels", node.name());
-=======
-    let mut rfa = rf.applied_objects().boxed();
-    while let Some(event) = rfa.try_next().await? {
-        info!("saw {}", event.name_any());
->>>>>>> 050bf9d2
+        info!("saw node {} with hitherto unseen labels", node.name_any());
     }
 
     Ok(())
